﻿using System;
using System.Linq;
using System.Collections.Generic;
using System.Collections.Specialized;
using System.Collections;
using TOM = Microsoft.AnalysisServices.Tabular;
using TabularEditor.PropertyGridUI;
using TabularEditor.UndoFramework;

namespace TabularEditor.TOMWrapper
{
    internal interface ITabularObjectCollection: IEnumerable
    {
        TabularModelHandler Handler { get; }
        void Add(TabularNamedObject obj);
        void Remove(TabularNamedObject obj);
        void Clear();
        IEnumerable<string> Keys { get; }
        bool Contains(object value);
        bool Contains(string key);
        string CollectionName { get; }
        ITabularObjectCollection GetCurrentCollection();
        int IndexOf(TabularNamedObject obj);
        TabularNamedObject Parent { get; }
        void CreateChildrenFromMetadata();
    }

    public abstract class TabularObjectCollection<T> : IList, INotifyCollectionChanged, ICollection<T>, IList<T>, IExpandableIndexer, ITabularObjectCollection
        where T: TabularNamedObject
    {
        int IList.IndexOf(object value)
        {
            return IndexOf(value as T);
        }

        internal abstract void Reinit();
        internal abstract void ReapplyReferences();

        TabularNamedObject _parent;
        TabularNamedObject ITabularObjectCollection.Parent { get { return _parent; } }
        internal protected TabularNamedObject Parent { get { return _parent; } }

        int ITabularObjectCollection.IndexOf(TabularNamedObject obj)
        {
            return IndexOf(obj as T);
        }

        [IntelliSense("Provide a lambda statement that is executed once for each object in the collection.\nExample: .ForEach(obj => obj.Name += \" OLD\");")]
        public void ForEach(Action<T> action)
        {
            if(this is ColumnCollection)
            {
                // When iterating column collections, make sure to not include the row number:
                this.Where(obj => (obj as Column).Type != ColumnType.RowNumber).ToList().ForEach(action);
            }
            else
                this.ToList().ForEach(action);
        }

        public abstract void CreateChildrenFromMetadata();

        ITabularObjectCollection ITabularObjectCollection.GetCurrentCollection()
        {
            return Handler.WrapperCollections[CollectionName];
        }

        public TabularModelHandler Handler { get; private set; }
        public Model Model { get { return Handler.Model; } }
        [IntelliSense("The name of this collection.")]
        public string CollectionName { get; private set; }

        public void Refresh()
        {

        }

        [IntelliSense("The number of items in this collection.")]
        public abstract int Count { get; }


        [IntelliSense("Whether or not this collection is read-only.")]
        public bool IsReadOnly
        {
            get
            {
                return false;
            }
        }

        [IntelliSense("A summary of this collection's content.")]
        public string Summary
        {
            get
            {
                return Count.ToString();
            }
        }

        public IEnumerable<string> Keys {
            get
            {
                return this.Select(obj => obj.Name);
            }
        }

        public bool IsFixedSize
        {
            get
            {
                throw new NotImplementedException();
            }
        }

        public object SyncRoot
        {
            get
            {
                throw new NotImplementedException();
            }
        }

        public bool IsSynchronized
        {
            get
            {
                throw new NotImplementedException();
            }
        }

        object IList.this[int index]
        {
            get
            {
                return this[index];
            }

            set
            {
                throw new NotImplementedException();
            }
        }

        object IExpandableIndexer.this[string index]
        {
            get
            {
                return this[index];
            }

            set
            {
                throw new InvalidOperationException();
            }
        }

        protected TabularObjectCollection(string collectionName, TabularNamedObject parent)
        {
            _parent = parent;
            Handler = TabularModelHandler.Singleton;
            CollectionName = collectionName;
            Handler.WrapperCollections[CollectionName] = this;
        }

<<<<<<< HEAD
        public virtual T this[string name]
=======
        protected abstract TOM.MetadataObject TOM_Get(string name);
        protected abstract TOM.MetadataObject TOM_Get(int index);

        public T this[string name]
>>>>>>> db44a06a
        {
            get
            {
                return Handler.WrapperLookup[TOM_Get(name)] as T;
            }
        }

        public virtual T this[int index]
        {
            get
            {
<<<<<<< HEAD
                var mObject = MetadataObjectCollection[index];
                return Handler.WrapperLookup[mObject] as T;
=======
                return Handler.WrapperLookup[TOM_Get(index)] as T;
>>>>>>> db44a06a
            }
            set
            {
                throw new InvalidOperationException("");
            }
        }

        public abstract string GetNewName(string prefix = null);

        public event NotifyCollectionChangedEventHandler CollectionChanged;

        #region Notifying child objects
        public virtual void Add(T item)
        {
            if(item.MetadataObject.Parent != null)
                throw new ArgumentException("The item already belongs to a collection.");

            //item.RenewMetadataObject();

            TOM_Add(item.MetadataObject);
            item.Collection = this;

            Handler.UndoManager.Add(new UndoAddRemoveAction(this, item, UndoAddRemoveActionType.Add));
            CollectionChanged?.Invoke(this, new NotifyCollectionChangedEventArgs(NotifyCollectionChangedAction.Add, item));
        }

        protected abstract void TOM_Add(TOM.MetadataObject obj);
        protected abstract void TOM_Remove(TOM.MetadataObject obj);
        protected abstract void TOM_Clear();
        protected abstract bool TOM_Contains(TOM.MetadataObject obj);

        void ITabularObjectCollection.Add(TabularNamedObject item)
        {
            Add(item as T);
        }

        void ITabularObjectCollection.Remove(TabularNamedObject item)
        {
            Remove(item as T);
        }

        public virtual bool Remove(T item)
        {
            if (!TOM_Contains(item.MetadataObject)) throw new InvalidOperationException();

            TOM_Remove(item.MetadataObject);
            item.Collection = null;

            Handler.UndoManager.Add(new UndoAddRemoveAction(this, item, UndoAddRemoveActionType.Remove));
            CollectionChanged?.Invoke(this, new NotifyCollectionChangedEventArgs(NotifyCollectionChangedAction.Remove, item));
            return true;
        }

        public void Clear()
        {
            Handler.UndoManager.Add(new UndoClearAction(this, this.ToArray()));
            TOM_Clear();
        }

        [IntelliSense("Returns true if this collection contains the specified item.")]
        public bool Contains(T item)
        {
            return TOM_Contains(item.MetadataObject);
        }

        public void CopyTo(T[] array, int arrayIndex)
        {
            //if (array == null) return;

            for(var i = 0; i < Count; i++)
            {
                array[i + arrayIndex] = this[i];
            }
        }

        public abstract IEnumerator<T> GetEnumerator();

        IEnumerator IEnumerable.GetEnumerator()
        {
            return GetEnumerator();
        }

        public int IndexOf(T item)
        {
            return IndexOf(item.MetadataObject);
        }

        public void Insert(int index, T item)
        {
            throw new NotImplementedException();
        }

        public void RemoveAt(int index)
        {
            Remove(this[index]);
        }

        public int Add(object value)
        {
            Add(value as T);
            return IndexOf(value as T);
        }

        public bool Contains(object value)
        {
            return Contains(value as T);
        }

        public bool Contains(string name)
        {
            return TOM_ContainsName(name);
        }

        protected abstract bool TOM_ContainsName(string name);

        public abstract int IndexOf(TOM.MetadataObject value);

        public void Insert(int index, object value)
        {
            throw new NotImplementedException();
        }

        public void Remove(object value)
        {
            Remove(value as T);
        }

        public void CopyTo(Array array, int index)
        {
            CopyTo(array as T[], index);
        }

        public string GetDisplayName(string key)
        {
            return key;
        }
        #endregion
    }

}<|MERGE_RESOLUTION|>--- conflicted
+++ resolved
@@ -161,14 +161,10 @@
             Handler.WrapperCollections[CollectionName] = this;
         }
 
-<<<<<<< HEAD
-        public virtual T this[string name]
-=======
         protected abstract TOM.MetadataObject TOM_Get(string name);
         protected abstract TOM.MetadataObject TOM_Get(int index);
 
         public T this[string name]
->>>>>>> db44a06a
         {
             get
             {
@@ -180,12 +176,7 @@
         {
             get
             {
-<<<<<<< HEAD
-                var mObject = MetadataObjectCollection[index];
-                return Handler.WrapperLookup[mObject] as T;
-=======
                 return Handler.WrapperLookup[TOM_Get(index)] as T;
->>>>>>> db44a06a
             }
             set
             {
