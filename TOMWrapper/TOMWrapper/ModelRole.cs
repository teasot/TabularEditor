﻿using System;
using System.Collections.Generic;
using System.ComponentModel;
using System.Linq;
using System.Text;
using System.Threading.Tasks;
using TabularEditor.PropertyGridUI;
using TOM = Microsoft.AnalysisServices.Tabular;

namespace TabularEditor.TOMWrapper
{
    public partial class ModelRole: IDynamicPropertyObject
    {
        [Browsable(true), DisplayName("Row Level Filters"), Category("Security")]
        public RoleRLSIndexer RowLevelSecurity { get; private set; }

        [Browsable(true), DisplayName("Metadata Permissions"), Category("Security")]
        public RolePermissionIndexer MetadataPermission { get; private set; }

        public void InitRLSIndexer()
        {
            RowLevelSecurity = new RoleRLSIndexer(this);
            MetadataPermission = new RolePermissionIndexer(this);
        }

        public override TabularNamedObject Clone(string newName, bool includeTranslations)
        {
            Handler.BeginUpdate("duplicate role");
            var tom = MetadataObject.Clone();
            //tom.IsRemoved = false;
            tom.Name = Model.Roles.MetadataObjectCollection.GetNewName(string.IsNullOrEmpty(newName) ? tom.Name + " copy" : newName);
            var r = new ModelRole(Handler, tom);
            r.InitRLSIndexer();
            Model.Roles.Add(r);

            if (includeTranslations)
            {
                r.TranslatedDescriptions.CopyFrom(TranslatedDescriptions);
                r.TranslatedDisplayFolders.CopyFrom(TranslatedDisplayFolders);
                if (string.IsNullOrEmpty(newName))
                    r.TranslatedNames.CopyFrom(TranslatedNames, n => n + " copy");
                else
                    r.TranslatedNames.CopyFrom(TranslatedNames, n => n.Replace(Name, newName));
            }

            Handler.EndUpdate();

            return r;
        }

        internal override void Undelete(ITabularObjectCollection collection)
        {
            var tom = new TOM.ModelRole();
            MetadataObject.CopyTo(tom);
            //tom.IsRemoved = false;
            MetadataObject = tom;

            base.Undelete(collection);
        }

        public ModelRoleMemberCollection Members { get; private set; }
        protected override void Init()
        {
            Members = new ModelRoleMemberCollection(Handler, this.GetObjectPath() + ".Members", MetadataObject.Members, this);
            base.Init();
        }


        public override void Delete()
        {
            base.Delete();
        }

<<<<<<< HEAD
        public bool Browsable(string propertyName)
        {
            switch (propertyName) {
                case "MetadataPermission": return Model.Database.CompatibilityLevel >= 1400;
                default:  return true;
            }
        }

        public bool Editable(string propertyName)
        {
            return true;
=======
        [Category("Security")]
        [Description("Specify domain/usernames of the members in this role. One member per line.")]
        [Editor(typeof(System.ComponentModel.Design.MultilineStringEditor), typeof(System.Drawing.Design.UITypeEditor))]
        public string Members
        {
            get
            {
                return string.Join("\n", MetadataObject.Members.Select(m => m.MemberName));
            }
            set
            {
                if (MetadataObject.Members.Any(m => m is TOM.ExternalModelRoleMember))
                    throw new InvalidOperationException("This role uses External Role Members. These role members are not supported in this version of Tabular Editor.");
                if (Members == value) return;

                Handler.UndoManager.Add(new UndoFramework.UndoPropertyChangedAction(this, "Members", Members, value));
                MetadataObject.Members.Clear();
                foreach (var member in value.Split('\n'))
                {
                    MetadataObject.Members.Add(new TOM.WindowsModelRoleMember() { MemberName = member });
                }
            }
>>>>>>> f9fcd7be
        }
    }
}<|MERGE_RESOLUTION|>--- conflicted
+++ resolved
@@ -71,19 +71,6 @@
             base.Delete();
         }
 
-<<<<<<< HEAD
-        public bool Browsable(string propertyName)
-        {
-            switch (propertyName) {
-                case "MetadataPermission": return Model.Database.CompatibilityLevel >= 1400;
-                default:  return true;
-            }
-        }
-
-        public bool Editable(string propertyName)
-        {
-            return true;
-=======
         [Category("Security")]
         [Description("Specify domain/usernames of the members in this role. One member per line.")]
         [Editor(typeof(System.ComponentModel.Design.MultilineStringEditor), typeof(System.Drawing.Design.UITypeEditor))]
@@ -106,7 +93,18 @@
                     MetadataObject.Members.Add(new TOM.WindowsModelRoleMember() { MemberName = member });
                 }
             }
->>>>>>> f9fcd7be
+        }
+        public bool Browsable(string propertyName)
+        {
+            switch (propertyName) {
+                case "MetadataPermission": return Model.Database.CompatibilityLevel >= 1400;
+                default:  return true;
+            }
+        }
+
+        public bool Editable(string propertyName)
+        {
+            return true;
         }
     }
 }