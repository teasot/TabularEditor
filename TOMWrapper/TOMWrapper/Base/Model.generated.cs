--- conflicted
+++ resolved
@@ -21,16 +21,6 @@
 	{
 	    protected internal new TOM.Model MetadataObject { get { return base.MetadataObject as TOM.Model; } internal set { base.MetadataObject = value; } }
 
-<<<<<<< HEAD
-
-		/// <summary>
-		/// Constructs a wrapper for an existing Model metadataobject in the TOM.
-		/// </summary>
-		public Model(TabularModelHandler handler, TOM.Model modelMetadataObject) : base(handler, modelMetadataObject)
-		{
-		}
-=======
->>>>>>> f5588633
         /// <summary>
         /// Gets or sets the HasLocalChanges of the Model.
         /// </summary>
