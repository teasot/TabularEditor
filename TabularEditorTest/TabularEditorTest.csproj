--- conflicted
+++ resolved
@@ -36,18 +36,6 @@
     <WarningLevel>4</WarningLevel>
   </PropertyGroup>
   <ItemGroup>
-<<<<<<< HEAD
-    <Reference Include="Microsoft.AnalysisServices.Server.Core">
-      <HintPath>..\packages\Microsoft.AnalysisServices.Tabular.14.0.1.430\Microsoft.AnalysisServices.Server.Core.dll</HintPath>
-    </Reference>
-    <Reference Include="Microsoft.AnalysisServices.Server.Tabular">
-      <HintPath>..\packages\Microsoft.AnalysisServices.Tabular.14.0.1.430\Microsoft.AnalysisServices.Server.Tabular.dll</HintPath>
-    </Reference>
-    <Reference Include="Microsoft.AnalysisServices.Server.Tabular.Json">
-      <HintPath>..\packages\Microsoft.AnalysisServices.Tabular.14.0.1.430\Microsoft.AnalysisServices.Server.Tabular.Json.dll</HintPath>
-    </Reference>
-=======
->>>>>>> db44a06a
     <Reference Include="System" />
     <Reference Include="System.Data.Linq" />
   </ItemGroup>
